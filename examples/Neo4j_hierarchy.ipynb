--- conflicted
+++ resolved
@@ -9,11 +9,7 @@
   },
   {
    "cell_type": "code",
-<<<<<<< HEAD
-   "execution_count": 1,
-=======
    "execution_count": 42,
->>>>>>> 9aa22084
    "metadata": {},
    "outputs": [],
    "source": [
@@ -40,15 +36,10 @@
   },
   {
    "cell_type": "code",
-<<<<<<< HEAD
-   "execution_count": 2,
-   "metadata": {},
-=======
    "execution_count": 43,
    "metadata": {
     "scrolled": false
    },
->>>>>>> 9aa22084
    "outputs": [],
    "source": [
     "# initialize the neo4j driver, wrappped into Neo4jHierarchy object\n",
@@ -57,27 +48,16 @@
   },
   {
    "cell_type": "code",
-<<<<<<< HEAD
-   "execution_count": 3,
-=======
    "execution_count": 44,
->>>>>>> 9aa22084
    "metadata": {},
    "outputs": [
     {
      "data": {
       "text/plain": [
-<<<<<<< HEAD
-       "<neo4j.v1.result.BoltStatementResult at 0x7f8dbb425588>"
-      ]
-     },
-     "execution_count": 3,
-=======
        "<neo4j.v1.result.BoltStatementResult at 0x7ff0ebbdb2e8>"
       ]
      },
      "execution_count": 44,
->>>>>>> 9aa22084
      "metadata": {},
      "output_type": "execute_result"
     }
@@ -123,24 +103,10 @@
   },
   {
    "cell_type": "code",
-<<<<<<< HEAD
-   "execution_count": 4,
-   "metadata": {},
-   "outputs": [],
-   "source": [
-    "h.add_graph('actionGraph')"
-   ]
-  },
-  {
-   "cell_type": "code",
-   "execution_count": 5,
-   "metadata": {},
-=======
    "execution_count": 45,
    "metadata": {
     "scrolled": true
    },
->>>>>>> 9aa22084
    "outputs": [],
    "source": [
     "nodes = [\n",
